/*********************************************************************
 * Software License Agreement (BSD License)
 *
 *  Copyright (c) 2017, Bielefeld University
 *  All rights reserved.
 *
 *  Redistribution and use in source and binary forms, with or without
 *  modification, are permitted provided that the following conditions
 *  are met:
 *
 *   * Redistributions of source code must retain the above copyright
 *     notice, this list of conditions and the following disclaimer.
 *   * Redistributions in binary form must reproduce the above
 *     copyright notice, this list of conditions and the following
 *     disclaimer in the documentation and/or other materials provided
 *     with the distribution.
 *   * Neither the name of Bielefeld University nor the names of its
 *     contributors may be used to endorse or promote products derived
 *     from this software without specific prior written permission.
 *
 *  THIS SOFTWARE IS PROVIDED BY THE COPYRIGHT HOLDERS AND CONTRIBUTORS
 *  "AS IS" AND ANY EXPRESS OR IMPLIED WARRANTIES, INCLUDING, BUT NOT
 *  LIMITED TO, THE IMPLIED WARRANTIES OF MERCHANTABILITY AND FITNESS
 *  FOR A PARTICULAR PURPOSE ARE DISCLAIMED. IN NO EVENT SHALL THE
 *  COPYRIGHT OWNER OR CONTRIBUTORS BE LIABLE FOR ANY DIRECT, INDIRECT,
 *  INCIDENTAL, SPECIAL, EXEMPLARY, OR CONSEQUENTIAL DAMAGES (INCLUDING,
 *  BUT NOT LIMITED TO, PROCUREMENT OF SUBSTITUTE GOODS OR SERVICES;
 *  LOSS OF USE, DATA, OR PROFITS; OR BUSINESS INTERRUPTION) HOWEVER
 *  CAUSED AND ON ANY THEORY OF LIABILITY, WHETHER IN CONTRACT, STRICT
 *  LIABILITY, OR TORT (INCLUDING NEGLIGENCE OR OTHERWISE) ARISING IN
 *  ANY WAY OUT OF THE USE OF THIS SOFTWARE, EVEN IF ADVISED OF THE
 *  POSSIBILITY OF SUCH DAMAGE.
 *********************************************************************/

/* Author: Robert Haschke
   Desc:   Monitor manipulation tasks and visualize their solutions
*/

#include "task_display.h"
#include "task_panel.h"
#include "task_list_model.h"
#include "meta_task_list_model.h"
#include <moveit/task_constructor/introspection.h>
#include <moveit/visualization_tools/task_solution_visualization.h>
#include <moveit/visualization_tools/marker_visualization.h>
#include <moveit/visualization_tools/display_solution.h>
#include <moveit_task_constructor_msgs/GetSolution.h>

#include <moveit/rdf_loader/rdf_loader.h>
#include <moveit/robot_model/robot_model.h>

#include <rviz/display_context.h>
#include <rviz/properties/string_property.h>
#include <rviz/properties/ros_topic_property.h>
#include <rviz/properties/status_property.h>
#include <rviz/frame_manager.h>
#include <OgreSceneNode.h>
#include <QTimer>

namespace moveit_rviz_plugin {

TaskDisplay::TaskDisplay() : Display(), received_task_description_(false) {
	task_list_model_.reset(new TaskListModel);

	MetaTaskListModel::instance().insertModel(task_list_model_.get(), this);

	connect(task_list_model_.get(), SIGNAL(rowsInserted(QModelIndex, int, int)), this,
	        SLOT(onTasksInserted(QModelIndex, int, int)));
	connect(task_list_model_.get(), SIGNAL(rowsAboutToBeRemoved(QModelIndex, int, int)), this,
	        SLOT(onTasksRemoved(QModelIndex, int, int)));
	connect(task_list_model_.get(), SIGNAL(dataChanged(QModelIndex, QModelIndex)), this,
	        SLOT(onTaskDataChanged(QModelIndex, QModelIndex)));

	robot_description_property_ = new rviz::StringProperty(
	    "Robot Description", "robot_description", "The name of the ROS parameter where the URDF for the robot is loaded",
	    this, SLOT(changedRobotDescription()), this);

	task_solution_topic_property_ = new rviz::RosTopicProperty(
	    "Task Solution Topic", "", ros::message_traits::datatype<moveit_task_constructor_msgs::Solution>(),
	    "The topic on which task solutions (moveit_msgs::Solution messages) are received", this,
	    SLOT(changedTaskSolutionTopic()), this);

	trajectory_visual_.reset(new TaskSolutionVisualization(this, this));
	connect(trajectory_visual_.get(), SIGNAL(activeStageChanged(size_t)), task_list_model_.get(),
	        SLOT(highlightStage(size_t)));

	tasks_property_ = new rviz::Property("Tasks", QVariant(), "Tasks received on monitored topic", this);
}

TaskDisplay::~TaskDisplay() {
	if (context_)
		TaskPanel::decDisplayCount();
}

void TaskDisplay::onInitialize() {
	Display::onInitialize();
	trajectory_visual_->onInitialize(scene_node_, context_);
	task_list_model_->setDisplayContext(context_);
	// create a new TaskPanel by default
	// by post-poning this to Qt's GUI loop, we can ensure that rviz has loaded everything before
	QTimer::singleShot(0, [this]() { TaskPanel::incDisplayCount(context_->getWindowManager()); });
}

void TaskDisplay::loadRobotModel() {
	rdf_loader_.reset(new rdf_loader::RDFLoader(robot_description_property_->getStdString()));

	if (!rdf_loader_->getURDF()) {
		this->setStatus(rviz::StatusProperty::Error, "Robot Model",
		                "Failed to load from parameter " + robot_description_property_->getString());
		return;
	}
	this->setStatus(rviz::StatusProperty::Ok, "Robot Model", "Successfully loaded");

	const srdf::ModelSharedPtr& srdf =
	    rdf_loader_->getSRDF() ? rdf_loader_->getSRDF() : srdf::ModelSharedPtr(new srdf::Model());
	robot_model_.reset(new robot_model::RobotModel(rdf_loader_->getURDF(), srdf));

	// Send to child class
	trajectory_visual_->onRobotModelLoaded(robot_model_);
	trajectory_visual_->onEnable();

	// share the planning scene with task models
	task_list_model_->setScene(trajectory_visual_->getScene());

	// perform any postponed subscription to topics (after scene is well-defined)
	changedTaskSolutionTopic();
}

void TaskDisplay::reset() {
	Display::reset();
	loadRobotModel();
	trajectory_visual_->reset();
}

void TaskDisplay::save(rviz::Config config) const {
	Display::save(config);
}

void TaskDisplay::load(const rviz::Config& config) {
	Display::load(config);
}

void TaskDisplay::onEnable() {
	Display::onEnable();
	loadRobotModel();
	calculateOffsetPosition();
}

void TaskDisplay::onDisable() {
	Display::onDisable();
	trajectory_visual_->onDisable();
}

void TaskDisplay::fixedFrameChanged() {
	Display::fixedFrameChanged();
	calculateOffsetPosition();
}

void TaskDisplay::calculateOffsetPosition() {
	if (!robot_model_)
		return;

	Ogre::Vector3 position;
	Ogre::Quaternion orientation;

	context_->getFrameManager()->getTransform(robot_model_->getModelFrame(), ros::Time(0), position, orientation);

	scene_node_->setPosition(position);
	scene_node_->setOrientation(orientation);
}

void TaskDisplay::update(float wall_dt, float ros_dt) {
	Display::update(wall_dt, ros_dt);
	trajectory_visual_->update(wall_dt, ros_dt);
}

void TaskDisplay::setName(const QString& name) {
	BoolProperty::setName(name);
	trajectory_visual_->setName(name);
}

void TaskDisplay::changedRobotDescription() {
	if (isEnabled())
		reset();
	else
		loadRobotModel();
}

void TaskDisplay::taskDescriptionCB(const moveit_task_constructor_msgs::TaskDescriptionConstPtr& msg) {
<<<<<<< HEAD
	const std::string id = getUniqueId(msg->process_id, msg->id);
	setStatus(rviz::StatusProperty::Ok, "Task Monitor", "OK");
	task_list_model_->processTaskDescriptionMessage(id, *msg);

	// Start listening to other topics if this is the first description
	// Waiting for the description ensures we do not receive data that cannot be interpreted yet
	if (!received_task_description_ && !msg->stages.empty()) {
		received_task_description_ = true;
		task_statistics_sub = update_nh_.subscribe(base_ns_ + STATISTICS_TOPIC, 2, &TaskDisplay::taskStatisticsCB, this);
		task_solution_sub = update_nh_.subscribe(base_ns_ + SOLUTION_TOPIC, 2, &TaskDisplay::taskSolutionCB, this);
	}
}

void TaskDisplay::taskStatisticsCB(const moveit_task_constructor_msgs::TaskStatisticsConstPtr& msg) {
	const std::string id = getUniqueId(msg->process_id, msg->id);
	setStatus(rviz::StatusProperty::Ok, "Task Monitor", "OK");
	task_list_model_->processTaskStatisticsMessage(id, *msg);
}

void TaskDisplay::taskSolutionCB(const moveit_task_constructor_msgs::SolutionConstPtr& msg) {
	const std::string id = getUniqueId(msg->process_id, msg->task_id);
	setStatus(rviz::StatusProperty::Ok, "Task Monitor", "OK");
	const DisplaySolutionPtr& s = task_list_model_->processSolutionMessage(id, *msg);
	if (s)
		trajectory_visual_->showTrajectory(s, false);
	return;
=======
	mainloop_jobs_.addJob([this, msg]() {
		setStatus(rviz::StatusProperty::Ok, "Task Monitor", "OK");
		task_list_model_->processTaskDescriptionMessage(*msg, update_nh_,
		                                                base_ns_ + GET_SOLUTION_SERVICE "_" + msg->task_id);

		// Start listening to other topics if this is the first description
		// Waiting for the description ensures we do not receive data that cannot be interpreted yet
		if (!received_task_description_ && !msg->stages.empty()) {
			received_task_description_ = true;
			task_statistics_sub =
			    update_nh_.subscribe(base_ns_ + STATISTICS_TOPIC, 2, &TaskDisplay::taskStatisticsCB, this);
			task_solution_sub = update_nh_.subscribe(base_ns_ + SOLUTION_TOPIC, 2, &TaskDisplay::taskSolutionCB, this);
		}
	});
}

void TaskDisplay::taskStatisticsCB(const moveit_task_constructor_msgs::TaskStatisticsConstPtr& msg) {
	mainloop_jobs_.addJob([this, msg]() {
		setStatus(rviz::StatusProperty::Ok, "Task Monitor", "OK");
		task_list_model_->processTaskStatisticsMessage(*msg);
	});
}

void TaskDisplay::taskSolutionCB(const moveit_task_constructor_msgs::SolutionConstPtr& msg) {
	mainloop_jobs_.addJob([this, msg]() {
		setStatus(rviz::StatusProperty::Ok, "Task Monitor", "OK");
		const DisplaySolutionPtr& s = task_list_model_->processSolutionMessage(*msg);
		if (s)
			trajectory_visual_->showTrajectory(s, false);
		return;
	});
>>>>>>> cf5031e8
}

void TaskDisplay::changedTaskSolutionTopic() {
	// postpone setup until scene is well-defined
	if (!trajectory_visual_->getScene())
		return;

	task_description_sub.shutdown();
	task_statistics_sub.shutdown();
	task_solution_sub.shutdown();

	received_task_description_ = false;

	// generate task monitoring topics from solution topic
	const QString& solution_topic = task_solution_topic_property_->getString();
	if (!solution_topic.endsWith(QString("/").append(SOLUTION_TOPIC))) {
		setStatus(rviz::StatusProperty::Error, "Task Monitor",
		          QString("Invalid topic. Expecting a name ending on \"/%1\"").arg(SOLUTION_TOPIC));
		return;
	}

	base_ns_ = solution_topic.toStdString().substr(0, solution_topic.length() - strlen(SOLUTION_TOPIC));

	// listen to task descriptions updates
	task_description_sub = update_nh_.subscribe(base_ns_ + DESCRIPTION_TOPIC, 10, &TaskDisplay::taskDescriptionCB, this);

	setStatus(rviz::StatusProperty::Warn, "Task Monitor", "No messages received");
}

void TaskDisplay::setSolutionStatus(bool ok) {
	if (ok)
		setStatus(rviz::StatusProperty::Ok, "Solution", "Ok");
	else
		setStatus(rviz::StatusProperty::Warn, "Solution", "Retrieval failed");
}

void TaskDisplay::onTasksInserted(const QModelIndex& parent, int first, int last) {
	if (parent.isValid())
		return;  // only handle top-level items

	TaskListModel* m = static_cast<TaskListModel*>(sender());
	for (; first <= last; ++first) {
		QModelIndex idx = m->index(first, 0, parent);
		tasks_property_->addChild(new rviz::Property(idx.data().toString(), idx.sibling(idx.row(), 1).data()), first);
	}
}

void TaskDisplay::onTasksRemoved(const QModelIndex& parent, int first, int last) {
	if (parent.isValid())
		return;  // only handle top-level items

	for (; first <= last; ++first)
		delete tasks_property_->takeChildAt(first);

	trajectory_visual_->reset();
}

void TaskDisplay::onTaskDataChanged(const QModelIndex& topLeft, const QModelIndex& bottomRight) {
	if (topLeft.parent().isValid())
		return;  // only handle top-level items

	for (int row = topLeft.row(); row <= bottomRight.row(); ++row) {
		rviz::Property* child = tasks_property_->childAt(row);
		assert(child);

		if (topLeft.column() <= 0 && 0 <= bottomRight.column())  // name changed
			child->setName(topLeft.sibling(row, 0).data().toString());
		if (topLeft.column() <= 1 && 1 <= bottomRight.column())  // #solutions changed
			child->setValue(topLeft.sibling(row, 1).data());
	}
}

}  // namespace moveit_rviz_plugin<|MERGE_RESOLUTION|>--- conflicted
+++ resolved
@@ -187,10 +187,9 @@
 }
 
 void TaskDisplay::taskDescriptionCB(const moveit_task_constructor_msgs::TaskDescriptionConstPtr& msg) {
-<<<<<<< HEAD
-	const std::string id = getUniqueId(msg->process_id, msg->id);
 	setStatus(rviz::StatusProperty::Ok, "Task Monitor", "OK");
-	task_list_model_->processTaskDescriptionMessage(id, *msg);
+	task_list_model_->processTaskDescriptionMessage(*msg, update_nh_,
+	                                                base_ns_ + GET_SOLUTION_SERVICE "_" + msg->task_id);
 
 	// Start listening to other topics if this is the first description
 	// Waiting for the description ensures we do not receive data that cannot be interpreted yet
@@ -202,51 +201,16 @@
 }
 
 void TaskDisplay::taskStatisticsCB(const moveit_task_constructor_msgs::TaskStatisticsConstPtr& msg) {
-	const std::string id = getUniqueId(msg->process_id, msg->id);
 	setStatus(rviz::StatusProperty::Ok, "Task Monitor", "OK");
-	task_list_model_->processTaskStatisticsMessage(id, *msg);
+	task_list_model_->processTaskStatisticsMessage(*msg);
 }
 
 void TaskDisplay::taskSolutionCB(const moveit_task_constructor_msgs::SolutionConstPtr& msg) {
-	const std::string id = getUniqueId(msg->process_id, msg->task_id);
 	setStatus(rviz::StatusProperty::Ok, "Task Monitor", "OK");
-	const DisplaySolutionPtr& s = task_list_model_->processSolutionMessage(id, *msg);
+	const DisplaySolutionPtr& s = task_list_model_->processSolutionMessage(*msg);
 	if (s)
 		trajectory_visual_->showTrajectory(s, false);
 	return;
-=======
-	mainloop_jobs_.addJob([this, msg]() {
-		setStatus(rviz::StatusProperty::Ok, "Task Monitor", "OK");
-		task_list_model_->processTaskDescriptionMessage(*msg, update_nh_,
-		                                                base_ns_ + GET_SOLUTION_SERVICE "_" + msg->task_id);
-
-		// Start listening to other topics if this is the first description
-		// Waiting for the description ensures we do not receive data that cannot be interpreted yet
-		if (!received_task_description_ && !msg->stages.empty()) {
-			received_task_description_ = true;
-			task_statistics_sub =
-			    update_nh_.subscribe(base_ns_ + STATISTICS_TOPIC, 2, &TaskDisplay::taskStatisticsCB, this);
-			task_solution_sub = update_nh_.subscribe(base_ns_ + SOLUTION_TOPIC, 2, &TaskDisplay::taskSolutionCB, this);
-		}
-	});
-}
-
-void TaskDisplay::taskStatisticsCB(const moveit_task_constructor_msgs::TaskStatisticsConstPtr& msg) {
-	mainloop_jobs_.addJob([this, msg]() {
-		setStatus(rviz::StatusProperty::Ok, "Task Monitor", "OK");
-		task_list_model_->processTaskStatisticsMessage(*msg);
-	});
-}
-
-void TaskDisplay::taskSolutionCB(const moveit_task_constructor_msgs::SolutionConstPtr& msg) {
-	mainloop_jobs_.addJob([this, msg]() {
-		setStatus(rviz::StatusProperty::Ok, "Task Monitor", "OK");
-		const DisplaySolutionPtr& s = task_list_model_->processSolutionMessage(*msg);
-		if (s)
-			trajectory_visual_->showTrajectory(s, false);
-		return;
-	});
->>>>>>> cf5031e8
 }
 
 void TaskDisplay::changedTaskSolutionTopic() {
