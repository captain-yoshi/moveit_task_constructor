--- conflicted
+++ resolved
@@ -691,25 +691,7 @@
 
 template <Interface::Direction other>
 void ConnectingPrivate::newState(Interface::iterator it, bool updated) {
-<<<<<<< HEAD
-	// TODO: only consider interface states with priority depth > threshold
-	if (!std::isfinite(it->priority().cost())) {
-		// NOTE fix for issue #182
-		// remove pending pairs, if cost updated to infinity
-		/*
-		      if (updated) {
-		         ROS_DEBUG_STREAM_NAMED("Connecting", name() << ": newState() -> before pending.remove_if() -> pending
-		   size = "
-		                                                     << pending.size());
-		         pending.remove_if([it](const StatePair& p) { return p.first == it; });
-		         ROS_DEBUG_STREAM_NAMED("Connecting", name() << ": newState() -> after pending.remove_if() -> pending siz
-		   = "
-		                                                     << pending.size());
-		      }
-		*/
-=======
 	if (!std::isfinite(it->priority().cost()))
->>>>>>> f99d0338
 		return;
 	if (updated) {
 		// many pairs might be affected: sort
