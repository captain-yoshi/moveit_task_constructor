--- conflicted
+++ resolved
@@ -110,15 +110,11 @@
 	bool failure = false;
 	while (!failure) {
 		res.clear();
-<<<<<<< HEAD
-		scene.getCollisionEnv()->checkRobotCollision(req, res,
-=======
 #if MOVEIT_MASTER
 		scene.getCollisionEnv()->checkRobotCollision(req, res, scene.getCurrentState(),
 		                                             scene.getAllowedCollisionMatrix());
 #else
 		scene.getCollisionWorld()->checkRobotCollision(req, res, *scene.getCollisionRobotUnpadded(),
->>>>>>> 534d520a
 		                                               scene.getCurrentState(), scene.getAllowedCollisionMatrix());
 #endif
 		if (!res.collision)
