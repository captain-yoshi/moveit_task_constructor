--- conflicted
+++ resolved
@@ -153,14 +153,11 @@
 
 	return result;
 }
-<<<<<<< HEAD
-=======
 
 void ModifyPlanningScene::processCollisionObject(planning_scene::PlanningScene& scene,
                                                  const moveit_msgs::CollisionObject& object) {
 	scene.processCollisionObjectMsg(object);
 }
->>>>>>> f99d0338
 }  // namespace stages
 }  // namespace task_constructor
 }  // namespace moveit