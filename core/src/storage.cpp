--- conflicted
+++ resolved
@@ -211,8 +211,6 @@
 		}
 	}
 }
-<<<<<<< HEAD
-=======
 
 double SolutionSequence::computeCost(const CostTerm& f, std::string& comment) const {
 	return f(*this, comment);
@@ -233,6 +231,5 @@
 	return f(*this, comment);
 }
 
->>>>>>> f99d0338
 }  // namespace task_constructor
 }  // namespace moveit